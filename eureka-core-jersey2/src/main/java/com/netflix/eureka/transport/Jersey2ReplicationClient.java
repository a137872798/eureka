--- conflicted
+++ resolved
@@ -36,12 +36,8 @@
 
 /**
  * @author Tomasz Bak
-<<<<<<< HEAD
  * 该对象的逻辑 基本等同于 父类 只是header 添加了一个标明是 replication请求的属性  也就是该client 并没有直接针对多node 发送请求的能力
  * 还是借助于 EurekaNodes 对多注册中心同时发出请求 还有增加处理批量请求的能力
-=======
- * 基于 Jersery2  的 客户端对象 内部 可以发送一些复制任务
->>>>>>> 520fc10c
  */
 public class Jersey2ReplicationClient extends AbstractJersey2EurekaHttpClient implements HttpReplicationClient {
 
@@ -70,6 +66,7 @@
     /**
      * Compared to regular heartbeat, in the replication channel the server may return a more up to date
      * instance copy.
+     * 通信的具体逻辑先不看
      */
     @Override
     public EurekaHttpResponse<InstanceInfo> sendHeartBeat(String appName, String id, InstanceInfo info, InstanceStatus overriddenStatus) {
@@ -129,25 +126,19 @@
     }
 
     /**
-<<<<<<< HEAD
      * 处理批量任务 一般就是 register cancel 等等
-=======
-     * 提交批量更新的任务
->>>>>>> 520fc10c
      */
     @Override
     public EurekaHttpResponse<ReplicationListResponse> submitBatchUpdates(ReplicationList replicationList) {
         Response response = null;
         try {
             response = jerseyClient.target(serviceUrl)
-                    // 批量更新的 url
                     .path(PeerEurekaNode.BATCH_URL_PATH)
                     .request(MediaType.APPLICATION_JSON_TYPE)
                     .post(Entity.json(replicationList));
             if (!isSuccess(response.getStatus())) {
                 return anEurekaHttpResponse(response.getStatus(), ReplicationListResponse.class).build();
             }
-            // 针对复制操作的返回值对象
             ReplicationListResponse batchResponse = response.readEntity(ReplicationListResponse.class);
             return anEurekaHttpResponse(response.getStatus(), batchResponse).type(MediaType.APPLICATION_JSON_TYPE).build();
         } finally {
@@ -178,7 +169,6 @@
         try {
             String hostname;
             try {
-                // 从url 中剥离出 host
                 hostname = new URL(serviceUrl).getHost();
             } catch (MalformedURLException e) {
                 hostname = serviceUrl;
