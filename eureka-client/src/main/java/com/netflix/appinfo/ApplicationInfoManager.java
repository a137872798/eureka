--- conflicted
+++ resolved
@@ -42,11 +42,7 @@
  *
  *
  * @author Karthik Ranganathan, Greg Kim
-<<<<<<< HEAD
- * 应用信息管理对象 针对单个应用
-=======
- * 针对 instance 级别的 管理器 内部有针对该实例 状态变更的 监听器 以及更新该实例信息的 api
->>>>>>> 2ea9547c
+ *
  */
 @Singleton
 public class ApplicationInfoManager {
@@ -64,13 +60,6 @@
 
     private static ApplicationInfoManager instance = new ApplicationInfoManager(null, null, null);
 
-    /**
-<<<<<<< HEAD
-     * 状态改变时的监听器
-=======
-     * 维护 状态切换的监听器
->>>>>>> 2ea9547c
-     */
     protected final Map<String, StatusChangeListener> listeners;
     /**
      * 状态映射对象
