--- conflicted
+++ resolved
@@ -30,21 +30,14 @@
  * is in the same zone as the client. The server is chosen randomly from the available pool of server in
  * that zone. The remaining servers are appended in a random order, local zone first, followed by servers from other zones.
  *
- * 会将 eurekaServer 排序 第一个会与client 属于同一 zone  剩下的会打乱顺序
  * @author Tomasz Bak
  */
 public class ZoneAffinityClusterResolver implements ClusterResolver<AwsEndpoint> {
 
     private static final Logger logger = LoggerFactory.getLogger(ZoneAffinityClusterResolver.class);
 
-    /**
-     * 被装饰的 ClusterResolver 对象
-     */
     private final ClusterResolver<AwsEndpoint> delegate;
     private final String myZone;
-    /**
-     * 是否zone亲和
-     */
     private final boolean zoneAffinity;
     private final EndpointRandomizer randomizer;
 
@@ -68,46 +61,24 @@
         return delegate.getRegion();
     }
 
-    /**
-     * 获取 端点信息 可以理解为获取可访问的 注册中心endpoint 对象
-     * @return
-     */
     @Override
     public List<AwsEndpoint> getClusterEndpoints() {
-        // 按照 zone 进行划分
         List<AwsEndpoint>[] parts = ResolverUtils.splitByZone(delegate.getClusterEndpoints(), myZone);
-        // 代表本zone 的元素
         List<AwsEndpoint> myZoneEndpoints = parts[0];
-        // 代表剩余的元素
         List<AwsEndpoint> remainingEndpoints = parts[1];
         List<AwsEndpoint> randomizedList = randomizeAndMerge(myZoneEndpoints, remainingEndpoints);
         if (!zoneAffinity) {
-            // 非亲和的情况 反转顺序后返回
             Collections.reverse(randomizedList);
         }
 
         logger.debug("Local zone={}; resolved to: {}", myZone, randomizedList);
 
-        // 直接返回
         return randomizedList;
     }
 
-<<<<<<< HEAD
-    /**
-     * 相同zone 的保持顺序不变 其余的打乱顺序
-     * @param myZoneEndpoints
-     * @param remainingEndpoints
-     * @return
-     */
-    private static List<AwsEndpoint> randomizeAndMerge(List<AwsEndpoint> myZoneEndpoints, List<AwsEndpoint> remainingEndpoints) {
-        if (myZoneEndpoints.isEmpty()) {
-            // 按照hash值 随机选出一个元素 作为首个元素 其余的移动到他后面
-            return ResolverUtils.randomize(remainingEndpoints);
-=======
     private List<AwsEndpoint> randomizeAndMerge(List<AwsEndpoint> myZoneEndpoints, List<AwsEndpoint> remainingEndpoints) {
         if (myZoneEndpoints.isEmpty()) {
             return randomizer.randomize(remainingEndpoints);
->>>>>>> 80bf99f3
         }
         if (remainingEndpoints.isEmpty()) {
             return randomizer.randomize(myZoneEndpoints);
