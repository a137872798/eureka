--- conflicted
+++ resolved
@@ -7,12 +7,8 @@
 }
 
 plugins {
-<<<<<<< HEAD
-    id 'nebula.netflixoss' version '5.1.1'
-=======
     id 'nebula.netflixoss' version '8.8.1'
     id 'org.gretty' version '2.1.0'
->>>>>>> 80bf99f3
 }
 
 idea {
