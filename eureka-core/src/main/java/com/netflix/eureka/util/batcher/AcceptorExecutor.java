package com.netflix.eureka.util.batcher;

import java.util.ArrayList;
import java.util.Deque;
import java.util.HashMap;
import java.util.LinkedList;
import java.util.List;
import java.util.Map;
import java.util.concurrent.BlockingDeque;
import java.util.concurrent.BlockingQueue;
import java.util.concurrent.LinkedBlockingDeque;
import java.util.concurrent.LinkedBlockingQueue;
import java.util.concurrent.Semaphore;
import java.util.concurrent.TimeUnit;
import java.util.concurrent.atomic.AtomicBoolean;

import com.netflix.eureka.util.batcher.TaskProcessor.ProcessingResult;
import com.netflix.servo.annotations.DataSourceType;
import com.netflix.servo.annotations.Monitor;
import com.netflix.servo.monitor.MonitorConfig;
import com.netflix.servo.monitor.Monitors;
import com.netflix.servo.monitor.StatsTimer;
import com.netflix.servo.monitor.Timer;
import com.netflix.servo.stats.StatsConfig;
import org.slf4j.Logger;
import org.slf4j.LoggerFactory;

import static com.netflix.eureka.Names.METRIC_REPLICATION_PREFIX;

/**
 * An active object with an internal thread accepting tasks from clients, and dispatching them to
 * workers in a pull based manner. Workers explicitly request an item or a batch of items whenever they are
 * available. This guarantees that data to be processed are always up to date, and no stale data processing is done.
 *
 * <h3>Task identification</h3>
 * Each task passed for processing has a corresponding task id. This id is used to remove duplicates (replace
 * older copies with newer ones).
 *
 * <h3>Re-processing</h3>
 * If data processing by a worker failed, and the failure is transient in nature, the worker will put back the
 * task(s) back to the {@link AcceptorExecutor}. This data will be merged with current workload, possibly discarded if
 * a newer version has been already received.
 *
 * @author Tomasz Bak
 * 抽象级 等同于 线程池
 */
class AcceptorExecutor<ID, T> {

    private static final Logger logger = LoggerFactory.getLogger(AcceptorExecutor.class);

<<<<<<< HEAD
    /**
     * 缓存队列最大长度  对应下面Map的 大小
     */
=======
    private final String id;
>>>>>>> 80bf99f3
    private final int maxBufferSize;
    /**
     * 最多允许同一批的任务数量
     */
    private final int maxBatchingSize;
    /**
     * 延迟???
     */
    private final long maxBatchingDelay;

    /**
     * 当前线程池 是否停止
     */
    private final AtomicBoolean isShutdown = new AtomicBoolean(false);

    /**
     * 接受任务的队列
     */
    private final BlockingQueue<TaskHolder<ID, T>> acceptorQueue = new LinkedBlockingQueue<>();
    /**
     * 重新处理任务的队列
     */
    private final BlockingDeque<TaskHolder<ID, T>> reprocessQueue = new LinkedBlockingDeque<>();
    /**
     * 接受任务的线程 难道也是 react模式  一个Boss 线程 和多个 Worker线程???
     */
    private final Thread acceptorThread;

    /**
     * 待处理的任务  优先级高于在 队列中的任务 一个 ID 下对应的 TaskHolder（维护了Task基本信息的对象）
     */
    private final Map<ID, TaskHolder<ID, T>> pendingTasks = new HashMap<>();
    /**
     * 该对象维护了 任务的处理顺序
     */
    private final Deque<ID> processingOrder = new LinkedList<>();

    /**
     * 信号量 就是一次允许多少个线程获得请求
     */
    private final Semaphore singleItemWorkRequests = new Semaphore(0);
    /**
     * 单项目工作队列
     */
    private final BlockingQueue<TaskHolder<ID, T>> singleItemWorkQueue = new LinkedBlockingQueue<>();

    /**
     * 批量工作请求
     */
    private final Semaphore batchWorkRequests = new Semaphore(0);
    /**
     * 批量工作队列
     */
    private final BlockingQueue<List<TaskHolder<ID, T>>> batchWorkQueue = new LinkedBlockingQueue<>();

    /**
     * 拥塞控制对象
     */
    private final TrafficShaper trafficShaper;

    /*
     * Metrics
     */
    @Monitor(name = METRIC_REPLICATION_PREFIX + "acceptedTasks", description = "Number of accepted tasks", type = DataSourceType.COUNTER)
    volatile long acceptedTasks;

    @Monitor(name = METRIC_REPLICATION_PREFIX + "replayedTasks", description = "Number of replayedTasks tasks", type = DataSourceType.COUNTER)
    volatile long replayedTasks;

    @Monitor(name = METRIC_REPLICATION_PREFIX + "expiredTasks", description = "Number of expired tasks", type = DataSourceType.COUNTER)
    volatile long expiredTasks;

    @Monitor(name = METRIC_REPLICATION_PREFIX + "overriddenTasks", description = "Number of overridden tasks", type = DataSourceType.COUNTER)
    volatile long overriddenTasks;

    @Monitor(name = METRIC_REPLICATION_PREFIX + "queueOverflows", description = "Number of queue overflows", type = DataSourceType.COUNTER)
    volatile long queueOverflows;

    private final Timer batchSizeMetric;

    AcceptorExecutor(String id,
                     int maxBufferSize,
                     int maxBatchingSize,
                     long maxBatchingDelay,
                     long congestionRetryDelayMs,
                     long networkFailureRetryMs) {
        this.id = id;
        this.maxBufferSize = maxBufferSize;
        this.maxBatchingSize = maxBatchingSize;
        this.maxBatchingDelay = maxBatchingDelay;
        this.trafficShaper = new TrafficShaper(congestionRetryDelayMs, networkFailureRetryMs);

        // 创建线程组 代表是  eureka 的 Task 线程池
        ThreadGroup threadGroup = new ThreadGroup("eurekaTaskExecutors");
        // 创建 Boss线程
        this.acceptorThread = new Thread(threadGroup, new AcceptorRunner(), "TaskAcceptor-" + id);
        this.acceptorThread.setDaemon(true);
        this.acceptorThread.start();

        // 百分数 统计对象先不管
        final double[] percentiles = {50.0, 95.0, 99.0, 99.5};
        final StatsConfig statsConfig = new StatsConfig.Builder()
                .withSampleSize(1000)
                .withPercentiles(percentiles)
                .withPublishStdDev(true)
                .build();
        final MonitorConfig config = MonitorConfig.builder(METRIC_REPLICATION_PREFIX + "batchSize").build();
        this.batchSizeMetric = new StatsTimer(config, statsConfig);
        try {
            // 将该对象 注册到 monitor 中
            Monitors.registerObject(id, this);
        } catch (Throwable e) {
            logger.warn("Cannot register servo monitor for this object", e);
        }
    }

    /**
     * 处理任务
     * @param id
     * @param task
     * @param expiryTime
     */
    void process(ID id, T task, long expiryTime) {
        // 将任务存入到队列中
        acceptorQueue.add(new TaskHolder<ID, T>(id, task, expiryTime));
        acceptedTasks++;
    }

    /**
     * 重新执行某些任务
     * @param holders
     * @param processingResult  上次处理的结果
     */
    void reprocess(List<TaskHolder<ID, T>> holders, ProcessingResult processingResult) {
        reprocessQueue.addAll(holders);
        // 增加重新执行的任务数
        replayedTasks += holders.size();
        // 将异常结果设置到 阻塞控制对象上 这样之后 根据 延迟判断 就可以控制流量了
        trafficShaper.registerFailure(processingResult);
    }

    void reprocess(TaskHolder<ID, T> taskHolder, ProcessingResult processingResult) {
        reprocessQueue.add(taskHolder);
        replayedTasks++;
        trafficShaper.registerFailure(processingResult);
    }

    /**
     * 获取单任务队列
     * @return
     */
    BlockingQueue<TaskHolder<ID, T>> requestWorkItem() {
        // 给信号量 一个 获取锁的名额
        singleItemWorkRequests.release();
        return singleItemWorkQueue;
    }

    /**
     * 获取批量任务队列
     * @return
     */
    BlockingQueue<List<TaskHolder<ID, T>>> requestWorkItems() {
        batchWorkRequests.release();
        return batchWorkQueue;
    }

    void shutdown() {
        if (isShutdown.compareAndSet(false, true)) {
<<<<<<< HEAD
            // 给线程设置 被打断的标识
=======
            Monitors.unregisterObject(id, this);
>>>>>>> 80bf99f3
            acceptorThread.interrupt();
        }
    }

    @Monitor(name = METRIC_REPLICATION_PREFIX + "acceptorQueueSize", description = "Number of tasks waiting in the acceptor queue", type = DataSourceType.GAUGE)
    public long getAcceptorQueueSize() {
        return acceptorQueue.size();
    }

    @Monitor(name = METRIC_REPLICATION_PREFIX + "reprocessQueueSize", description = "Number of tasks waiting in the reprocess queue", type = DataSourceType.GAUGE)
    public long getReprocessQueueSize() {
        return reprocessQueue.size();
    }

    @Monitor(name = METRIC_REPLICATION_PREFIX + "queueSize", description = "Task queue size", type = DataSourceType.GAUGE)
    public long getQueueSize() {
        return pendingTasks.size();
    }

    @Monitor(name = METRIC_REPLICATION_PREFIX + "pendingJobRequests", description = "Number of worker threads awaiting job assignment", type = DataSourceType.GAUGE)
    public long getPendingJobRequests() {
        return singleItemWorkRequests.availablePermits() + batchWorkRequests.availablePermits();
    }

    @Monitor(name = METRIC_REPLICATION_PREFIX + "availableJobs", description = "Number of jobs ready to be taken by the workers", type = DataSourceType.GAUGE)
    public long workerTaskQueueSize() {
        return singleItemWorkQueue.size() + batchWorkQueue.size();
    }

    /**
     * Boss 线程
     */
    class AcceptorRunner implements Runnable {
        @Override
        public void run() {
            long scheduleTime = 0;
            while (!isShutdown.get()) {
                try {
                    // 排除队列中 暂存的任务
                    drainInputQueues();

                    // 代表 当前map 中一共有多少任务待处理
                    int totalItems = processingOrder.size();

                    long now = System.currentTimeMillis();
                    if (scheduleTime < now) {
                        // 下次执行任务的时间
                        scheduleTime = now + trafficShaper.transmissionDelay();
                    }
                    // 代表没有被阻塞
                    if (scheduleTime <= now) {
                        // 立即执行 批量任务 和 单任务
                        assignBatchWork();
                        assignSingleItemWork();
                    }

                    // If no worker is requesting data or there is a delay injected by the traffic shaper,
                    // sleep for some time to avoid tight loop.
                    // 如果没有被 分派  短暂沉睡 进入下次循环  避免空转 可能出现的情况就是 之前任务失败了 所以要延时执行
                    if (totalItems == processingOrder.size()) {
                        Thread.sleep(10);
                    }
                } catch (InterruptedException ex) {
                    // Ignore
                } catch (Throwable e) {
                    // Safe-guard, so we never exit this loop in an uncontrolled way.
                    logger.warn("Discovery AcceptorThread error", e);
                }
            }
        }

        private boolean isFull() {
            return pendingTasks.size() >= maxBufferSize;
        }

        /**
         * 排出队列中等待处理的任务
         */
        private void drainInputQueues() throws InterruptedException {
            do {
                // 将 reprocess 中的任务 移动到待执行的区域
                drainReprocessQueue();
                // 将 accept中的任务移动到待执行区域
                drainAcceptorQueue();

                if (!isShutdown.get()) {
                    // If all queues are empty, block for a while on the acceptor queue
                    // 代表没有任务了
                    if (reprocessQueue.isEmpty() && acceptorQueue.isEmpty() && pendingTasks.isEmpty()) {
                        // 阻塞一段时间 内部应该是执行了一个 Condition
                        TaskHolder<ID, T> taskHolder = acceptorQueue.poll(10, TimeUnit.MILLISECONDS);
                        if (taskHolder != null) {
                            appendTaskHolder(taskHolder);
                        }
                    }
                }
            } while (!reprocessQueue.isEmpty() || !acceptorQueue.isEmpty() || pendingTasks.isEmpty());
        }

        /**
         * 从接受任务的队列中将任务转移到 待处理容器中
         */
        private void drainAcceptorQueue() {
            // 如果满了  这里还是会尝试 继续添加的 可能这些任务就会被抛弃
            while (!acceptorQueue.isEmpty()) {
                appendTaskHolder(acceptorQueue.poll());
            }
        }

        /**
         * 排出 尝试重试的任务
         */
        private void drainReprocessQueue() {
            long now = System.currentTimeMillis();
            // 必须先保证 Map 也就是 当前任务容器中没有满
            while (!reprocessQueue.isEmpty() && !isFull()) {
                // 弹出最后一个任务
                TaskHolder<ID, T> taskHolder = reprocessQueue.pollLast();
                ID id = taskHolder.getId();
                // 代表该任务已经过时
                if (taskHolder.getExpiryTime() <= now) {
                    expiredTasks++;
                    // 如果尝试执行的任务容器中已经存在该任务 就增加 被覆盖的任务数 (之前的任务应该是被覆盖了)
                } else if (pendingTasks.containsKey(id)) {
                    overriddenTasks++;
                } else {
                    // 将任务 重新加入 处理容器中
                    pendingTasks.put(id, taskHolder);
                    // 使用额外的 双端队列来 维护优先级 取任务就从这里获取 然后去 map中获取真正的任务对象 思路有点类似于 LinkedHashMap
                    // 这里会不断的加 直到 队列满了  Head 意味着这个任务的优先级是最低的 当必须处理的任务(acceptQueue) 中获取的无法设置到容器中时
                    // 就将 这个队列中的任务移除 （同时从map中移除关联的任务）
                    processingOrder.addFirst(id);
                }
            }
            if (isFull()) {
                // 增加超出的量
                queueOverflows += reprocessQueue.size();
                // 清除掉剩下的任务  这些 任务不执行了吗???
                reprocessQueue.clear();
            }
        }

        /**
         * 将任务添加 到 待处理容器
         * @param taskHolder
         */
        private void appendTaskHolder(TaskHolder<ID, T> taskHolder) {
            if (isFull()) {
                // 满了的话 就移除掉 最前面的任务 如果 acceptQueue 本身就大于 容器 那么注定有些任务无法被执行
                pendingTasks.remove(processingOrder.poll());
                // 这里应该是指 被抛弃的任务数
                queueOverflows++;
            }
            TaskHolder<ID, T> previousTask = pendingTasks.put(taskHolder.getId(), taskHolder);
            if (previousTask == null) {
                // 正常情况 会将该任务同时加入 优先级队列中 满了方便放弃  这里是将任务 放到 tail
                processingOrder.add(taskHolder.getId());
            } else {
                // 代表存在相同id 的任务 这个任务 替换了之前的任务
                overriddenTasks++;
            }
        }

        /**
         * 分配 单任务
         */
        void assignSingleItemWork() {
            // 代表还有 要处理的任务 也就是尺寸不能作为批处理 所以要在这里慢慢处理
            if (!processingOrder.isEmpty()) {
                //尝试获取锁 获取的到的情况 才会处理
                if (singleItemWorkRequests.tryAcquire(1)) {
                    long now = System.currentTimeMillis();
                    while (!processingOrder.isEmpty()) {
                        ID id = processingOrder.poll();
                        TaskHolder<ID, T> holder = pendingTasks.remove(id);
                        // 一次只取一个任务 同时没有释放锁 也就是 调用一次 request 释放一次锁 这里获取一个任务
                        if (holder.getExpiryTime() > now) {
                            singleItemWorkQueue.add(holder);
                            return;
                        }
                        expiredTasks++;
                    }
                    singleItemWorkRequests.release();
                }
            }
        }

        /**
         * 执行批量任务  这里应该是 任务 延迟过长 超过了允许的最大值 就将这些任务批量执行
         * 如果 数量不足 或者说延时没到 就走  分派单任务的逻辑
         */
        void assignBatchWork() {
            // 只有满足条件才会批量执行
            if (hasEnoughTasksForNextBatch()) {
                // 这里尝试获取锁 获取失败 不处理
                if (batchWorkRequests.tryAcquire(1)) {
                    long now = System.currentTimeMillis();
                    // 获取当前待处理的任务数量
                    int len = Math.min(maxBatchingSize, processingOrder.size());
                    List<TaskHolder<ID, T>> holders = new ArrayList<>(len);
                    while (holders.size() < len && !processingOrder.isEmpty()) {
                        ID id = processingOrder.poll();
                        TaskHolder<ID, T> holder = pendingTasks.remove(id);
                        if (holder.getExpiryTime() > now) {
                            holders.add(holder);
                        } else {
                            expiredTasks++;
                        }
                    }
                    if (holders.isEmpty()) {
                        // 这段什么意思???
                        batchWorkRequests.release();
                    } else {
                        // 记录当前时间
                        batchSizeMetric.record(holders.size(), TimeUnit.MILLISECONDS);
                        // 转移到 任务队列中
                        batchWorkQueue.add(holders);
                    }
                }
            }
        }

        /**
         * 代表要处理的任务 超过 本次容器大小  什么意思
         * @return
         */
        private boolean hasEnoughTasksForNextBatch() {
            if (processingOrder.isEmpty()) {
                return false;
            }
            // 一般应该只会出现 ==
            if (pendingTasks.size() >= maxBufferSize) {
                return true;
            }

            TaskHolder<ID, T> nextHolder = pendingTasks.get(processingOrder.peek());
            long delay = System.currentTimeMillis() - nextHolder.getSubmitTimestamp();
            return delay >= maxBatchingDelay;
        }
    }
}<|MERGE_RESOLUTION|>--- conflicted
+++ resolved
@@ -42,77 +42,31 @@
  * a newer version has been already received.
  *
  * @author Tomasz Bak
- * 抽象级 等同于 线程池
  */
 class AcceptorExecutor<ID, T> {
 
     private static final Logger logger = LoggerFactory.getLogger(AcceptorExecutor.class);
 
-<<<<<<< HEAD
-    /**
-     * 缓存队列最大长度  对应下面Map的 大小
-     */
-=======
     private final String id;
->>>>>>> 80bf99f3
     private final int maxBufferSize;
-    /**
-     * 最多允许同一批的任务数量
-     */
     private final int maxBatchingSize;
-    /**
-     * 延迟???
-     */
     private final long maxBatchingDelay;
 
-    /**
-     * 当前线程池 是否停止
-     */
     private final AtomicBoolean isShutdown = new AtomicBoolean(false);
 
-    /**
-     * 接受任务的队列
-     */
     private final BlockingQueue<TaskHolder<ID, T>> acceptorQueue = new LinkedBlockingQueue<>();
-    /**
-     * 重新处理任务的队列
-     */
     private final BlockingDeque<TaskHolder<ID, T>> reprocessQueue = new LinkedBlockingDeque<>();
-    /**
-     * 接受任务的线程 难道也是 react模式  一个Boss 线程 和多个 Worker线程???
-     */
     private final Thread acceptorThread;
 
-    /**
-     * 待处理的任务  优先级高于在 队列中的任务 一个 ID 下对应的 TaskHolder（维护了Task基本信息的对象）
-     */
     private final Map<ID, TaskHolder<ID, T>> pendingTasks = new HashMap<>();
-    /**
-     * 该对象维护了 任务的处理顺序
-     */
     private final Deque<ID> processingOrder = new LinkedList<>();
 
-    /**
-     * 信号量 就是一次允许多少个线程获得请求
-     */
     private final Semaphore singleItemWorkRequests = new Semaphore(0);
-    /**
-     * 单项目工作队列
-     */
     private final BlockingQueue<TaskHolder<ID, T>> singleItemWorkQueue = new LinkedBlockingQueue<>();
 
-    /**
-     * 批量工作请求
-     */
     private final Semaphore batchWorkRequests = new Semaphore(0);
-    /**
-     * 批量工作队列
-     */
     private final BlockingQueue<List<TaskHolder<ID, T>>> batchWorkQueue = new LinkedBlockingQueue<>();
 
-    /**
-     * 拥塞控制对象
-     */
     private final TrafficShaper trafficShaper;
 
     /*
@@ -147,14 +101,11 @@
         this.maxBatchingDelay = maxBatchingDelay;
         this.trafficShaper = new TrafficShaper(congestionRetryDelayMs, networkFailureRetryMs);
 
-        // 创建线程组 代表是  eureka 的 Task 线程池
         ThreadGroup threadGroup = new ThreadGroup("eurekaTaskExecutors");
-        // 创建 Boss线程
         this.acceptorThread = new Thread(threadGroup, new AcceptorRunner(), "TaskAcceptor-" + id);
         this.acceptorThread.setDaemon(true);
         this.acceptorThread.start();
 
-        // 百分数 统计对象先不管
         final double[] percentiles = {50.0, 95.0, 99.0, 99.5};
         final StatsConfig statsConfig = new StatsConfig.Builder()
                 .withSampleSize(1000)
@@ -164,35 +115,20 @@
         final MonitorConfig config = MonitorConfig.builder(METRIC_REPLICATION_PREFIX + "batchSize").build();
         this.batchSizeMetric = new StatsTimer(config, statsConfig);
         try {
-            // 将该对象 注册到 monitor 中
             Monitors.registerObject(id, this);
         } catch (Throwable e) {
             logger.warn("Cannot register servo monitor for this object", e);
         }
     }
 
-    /**
-     * 处理任务
-     * @param id
-     * @param task
-     * @param expiryTime
-     */
     void process(ID id, T task, long expiryTime) {
-        // 将任务存入到队列中
         acceptorQueue.add(new TaskHolder<ID, T>(id, task, expiryTime));
         acceptedTasks++;
     }
 
-    /**
-     * 重新执行某些任务
-     * @param holders
-     * @param processingResult  上次处理的结果
-     */
     void reprocess(List<TaskHolder<ID, T>> holders, ProcessingResult processingResult) {
         reprocessQueue.addAll(holders);
-        // 增加重新执行的任务数
         replayedTasks += holders.size();
-        // 将异常结果设置到 阻塞控制对象上 这样之后 根据 延迟判断 就可以控制流量了
         trafficShaper.registerFailure(processingResult);
     }
 
@@ -202,20 +138,11 @@
         trafficShaper.registerFailure(processingResult);
     }
 
-    /**
-     * 获取单任务队列
-     * @return
-     */
     BlockingQueue<TaskHolder<ID, T>> requestWorkItem() {
-        // 给信号量 一个 获取锁的名额
         singleItemWorkRequests.release();
         return singleItemWorkQueue;
     }
 
-    /**
-     * 获取批量任务队列
-     * @return
-     */
     BlockingQueue<List<TaskHolder<ID, T>>> requestWorkItems() {
         batchWorkRequests.release();
         return batchWorkQueue;
@@ -223,11 +150,7 @@
 
     void shutdown() {
         if (isShutdown.compareAndSet(false, true)) {
-<<<<<<< HEAD
-            // 给线程设置 被打断的标识
-=======
             Monitors.unregisterObject(id, this);
->>>>>>> 80bf99f3
             acceptorThread.interrupt();
         }
     }
@@ -257,36 +180,27 @@
         return singleItemWorkQueue.size() + batchWorkQueue.size();
     }
 
-    /**
-     * Boss 线程
-     */
     class AcceptorRunner implements Runnable {
         @Override
         public void run() {
             long scheduleTime = 0;
             while (!isShutdown.get()) {
                 try {
-                    // 排除队列中 暂存的任务
                     drainInputQueues();
 
-                    // 代表 当前map 中一共有多少任务待处理
                     int totalItems = processingOrder.size();
 
                     long now = System.currentTimeMillis();
                     if (scheduleTime < now) {
-                        // 下次执行任务的时间
                         scheduleTime = now + trafficShaper.transmissionDelay();
                     }
-                    // 代表没有被阻塞
                     if (scheduleTime <= now) {
-                        // 立即执行 批量任务 和 单任务
                         assignBatchWork();
                         assignSingleItemWork();
                     }
 
                     // If no worker is requesting data or there is a delay injected by the traffic shaper,
                     // sleep for some time to avoid tight loop.
-                    // 如果没有被 分派  短暂沉睡 进入下次循环  避免空转 可能出现的情况就是 之前任务失败了 所以要延时执行
                     if (totalItems == processingOrder.size()) {
                         Thread.sleep(10);
                     }
@@ -303,21 +217,14 @@
             return pendingTasks.size() >= maxBufferSize;
         }
 
-        /**
-         * 排出队列中等待处理的任务
-         */
         private void drainInputQueues() throws InterruptedException {
             do {
-                // 将 reprocess 中的任务 移动到待执行的区域
                 drainReprocessQueue();
-                // 将 accept中的任务移动到待执行区域
                 drainAcceptorQueue();
 
                 if (!isShutdown.get()) {
                     // If all queues are empty, block for a while on the acceptor queue
-                    // 代表没有任务了
                     if (reprocessQueue.isEmpty() && acceptorQueue.isEmpty() && pendingTasks.isEmpty()) {
-                        // 阻塞一段时间 内部应该是执行了一个 Condition
                         TaskHolder<ID, T> taskHolder = acceptorQueue.poll(10, TimeUnit.MILLISECONDS);
                         if (taskHolder != null) {
                             appendTaskHolder(taskHolder);
@@ -327,83 +234,52 @@
             } while (!reprocessQueue.isEmpty() || !acceptorQueue.isEmpty() || pendingTasks.isEmpty());
         }
 
-        /**
-         * 从接受任务的队列中将任务转移到 待处理容器中
-         */
         private void drainAcceptorQueue() {
-            // 如果满了  这里还是会尝试 继续添加的 可能这些任务就会被抛弃
             while (!acceptorQueue.isEmpty()) {
                 appendTaskHolder(acceptorQueue.poll());
             }
         }
 
-        /**
-         * 排出 尝试重试的任务
-         */
         private void drainReprocessQueue() {
             long now = System.currentTimeMillis();
-            // 必须先保证 Map 也就是 当前任务容器中没有满
             while (!reprocessQueue.isEmpty() && !isFull()) {
-                // 弹出最后一个任务
                 TaskHolder<ID, T> taskHolder = reprocessQueue.pollLast();
                 ID id = taskHolder.getId();
-                // 代表该任务已经过时
                 if (taskHolder.getExpiryTime() <= now) {
                     expiredTasks++;
-                    // 如果尝试执行的任务容器中已经存在该任务 就增加 被覆盖的任务数 (之前的任务应该是被覆盖了)
                 } else if (pendingTasks.containsKey(id)) {
                     overriddenTasks++;
                 } else {
-                    // 将任务 重新加入 处理容器中
                     pendingTasks.put(id, taskHolder);
-                    // 使用额外的 双端队列来 维护优先级 取任务就从这里获取 然后去 map中获取真正的任务对象 思路有点类似于 LinkedHashMap
-                    // 这里会不断的加 直到 队列满了  Head 意味着这个任务的优先级是最低的 当必须处理的任务(acceptQueue) 中获取的无法设置到容器中时
-                    // 就将 这个队列中的任务移除 （同时从map中移除关联的任务）
                     processingOrder.addFirst(id);
                 }
             }
             if (isFull()) {
-                // 增加超出的量
                 queueOverflows += reprocessQueue.size();
-                // 清除掉剩下的任务  这些 任务不执行了吗???
                 reprocessQueue.clear();
             }
         }
 
-        /**
-         * 将任务添加 到 待处理容器
-         * @param taskHolder
-         */
         private void appendTaskHolder(TaskHolder<ID, T> taskHolder) {
             if (isFull()) {
-                // 满了的话 就移除掉 最前面的任务 如果 acceptQueue 本身就大于 容器 那么注定有些任务无法被执行
                 pendingTasks.remove(processingOrder.poll());
-                // 这里应该是指 被抛弃的任务数
                 queueOverflows++;
             }
             TaskHolder<ID, T> previousTask = pendingTasks.put(taskHolder.getId(), taskHolder);
             if (previousTask == null) {
-                // 正常情况 会将该任务同时加入 优先级队列中 满了方便放弃  这里是将任务 放到 tail
                 processingOrder.add(taskHolder.getId());
             } else {
-                // 代表存在相同id 的任务 这个任务 替换了之前的任务
                 overriddenTasks++;
             }
         }
 
-        /**
-         * 分配 单任务
-         */
         void assignSingleItemWork() {
-            // 代表还有 要处理的任务 也就是尺寸不能作为批处理 所以要在这里慢慢处理
             if (!processingOrder.isEmpty()) {
-                //尝试获取锁 获取的到的情况 才会处理
                 if (singleItemWorkRequests.tryAcquire(1)) {
                     long now = System.currentTimeMillis();
                     while (!processingOrder.isEmpty()) {
                         ID id = processingOrder.poll();
                         TaskHolder<ID, T> holder = pendingTasks.remove(id);
-                        // 一次只取一个任务 同时没有释放锁 也就是 调用一次 request 释放一次锁 这里获取一个任务
                         if (holder.getExpiryTime() > now) {
                             singleItemWorkQueue.add(holder);
                             return;
@@ -415,17 +291,10 @@
             }
         }
 
-        /**
-         * 执行批量任务  这里应该是 任务 延迟过长 超过了允许的最大值 就将这些任务批量执行
-         * 如果 数量不足 或者说延时没到 就走  分派单任务的逻辑
-         */
         void assignBatchWork() {
-            // 只有满足条件才会批量执行
             if (hasEnoughTasksForNextBatch()) {
-                // 这里尝试获取锁 获取失败 不处理
                 if (batchWorkRequests.tryAcquire(1)) {
                     long now = System.currentTimeMillis();
-                    // 获取当前待处理的任务数量
                     int len = Math.min(maxBatchingSize, processingOrder.size());
                     List<TaskHolder<ID, T>> holders = new ArrayList<>(len);
                     while (holders.size() < len && !processingOrder.isEmpty()) {
@@ -438,27 +307,19 @@
                         }
                     }
                     if (holders.isEmpty()) {
-                        // 这段什么意思???
                         batchWorkRequests.release();
                     } else {
-                        // 记录当前时间
                         batchSizeMetric.record(holders.size(), TimeUnit.MILLISECONDS);
-                        // 转移到 任务队列中
                         batchWorkQueue.add(holders);
                     }
                 }
             }
         }
 
-        /**
-         * 代表要处理的任务 超过 本次容器大小  什么意思
-         * @return
-         */
         private boolean hasEnoughTasksForNextBatch() {
             if (processingOrder.isEmpty()) {
                 return false;
             }
-            // 一般应该只会出现 ==
             if (pendingTasks.size() >= maxBufferSize) {
                 return true;
             }
