--- conflicted
+++ resolved
@@ -26,24 +26,14 @@
  * provided with a task(s).
  *
  * @author Tomasz Bak
- * 生成处理任务的线程池对象
  */
 class TaskExecutors<ID, T> {
 
     private static final Logger logger = LoggerFactory.getLogger(TaskExecutors.class);
 
-<<<<<<< HEAD
-    /**
-     * 线程池 是否停止
-     */
-=======
     private static final Map<String, TaskExecutorMetrics> registeredMonitors = new HashMap<>();
 
->>>>>>> 80bf99f3
     private final AtomicBoolean isShutdown;
-    /**
-     * 工作线程 应该是从 AcceptorExecutor 中拉取任务
-     */
     private final List<Thread> workerThreads;
 
     TaskExecutors(WorkerRunnableFactory<ID, T> workerRunnableFactory, int workerCount, AtomicBoolean isShutdown) {
@@ -52,12 +42,10 @@
 
         ThreadGroup threadGroup = new ThreadGroup("eurekaTaskExecutors");
         for (int i = 0; i < workerCount; i++) {
-            // 创建对应数量的 runnable
             WorkerRunnable<ID, T> runnable = workerRunnableFactory.create(i);
             Thread workerThread = new Thread(threadGroup, runnable, runnable.getWorkerName());
             workerThreads.add(workerThread);
             workerThread.setDaemon(true);
-            // 同时启动多个线程
             workerThread.start();
         }
     }
@@ -71,16 +59,6 @@
         }
     }
 
-    /**
-     * 获取单线程执行器
-     * @param name
-     * @param workerCount
-     * @param processor
-     * @param acceptorExecutor
-     * @param <ID>
-     * @param <T>
-     * @return
-     */
     static <ID, T> TaskExecutors<ID, T> singleItemExecutors(final String name,
                                                             int workerCount,
                                                             final TaskProcessor<T> processor,
@@ -101,9 +79,6 @@
         return new TaskExecutors<>(idx -> new BatchWorkerRunnable<>("TaskBatchingWorker-" + name + '-' + idx, isShutdown, metrics, processor, acceptorExecutor), workerCount, isShutdown);
     }
 
-    /**
-     * 任务线程池 测量工具
-     */
     static class TaskExecutorMetrics {
 
         @Monitor(name = METRIC_REPLICATION_PREFIX + "numberOfSuccessfulExecutions", description = "Number of successful task executions", type = DataSourceType.COUNTER)
@@ -137,11 +112,6 @@
             }
         }
 
-        /**
-         * 统计每次结果
-         * @param result
-         * @param count
-         */
         void registerTaskResult(ProcessingResult result, int count) {
             switch (result) {
                 case Success:
@@ -171,40 +141,15 @@
         }
     }
 
-    /**
-     * 具备创建 可执行 Runnbale 对象的能力
-     * @param <ID>
-     * @param <T>
-     */
     interface WorkerRunnableFactory<ID, T> {
         WorkerRunnable<ID, T> create(int idx);
     }
 
-    /**
-     * 该对象 实现了 Runnbale 接口
-     * @param <ID>
-     * @param <T>
-     */
     abstract static class WorkerRunnable<ID, T> implements Runnable {
-        /**
-         * worker 名称
-         */
         final String workerName;
-        /**
-         * 是否停止
-         */
         final AtomicBoolean isShutdown;
-        /**
-         * 测量对象 先忽视
-         */
         final TaskExecutorMetrics metrics;
-        /**
-         * 任务处理器
-         */
         final TaskProcessor<T> processor;
-        /**
-         * 接受请求的线程
-         */
         final AcceptorExecutor<ID, T> taskDispatcher;
 
         WorkerRunnable(String workerName,
@@ -224,11 +169,6 @@
         }
     }
 
-    /**
-     * 批量处理任务对象
-     * @param <ID>
-     * @param <T>
-     */
     static class BatchWorkerRunnable<ID, T> extends WorkerRunnable<ID, T> {
 
         BatchWorkerRunnable(String workerName,
@@ -243,20 +183,16 @@
         public void run() {
             try {
                 while (!isShutdown.get()) {
-                    // 从容器中获取待执行任务
                     List<TaskHolder<ID, T>> holders = getWork();
                     metrics.registerExpiryTimes(holders);
 
-                    // 获取要处理的任务
                     List<T> tasks = getTasksOf(holders);
-                    // 处理批量任务
                     ProcessingResult result = processor.process(tasks);
                     switch (result) {
                         case Success:
                             break;
                         case Congestion:
                         case TransientError:
-                            // 尝试 重新执行任务
                             taskDispatcher.reprocess(holders, result);
                             break;
                         case PermanentError:
@@ -273,11 +209,9 @@
         }
 
         private List<TaskHolder<ID, T>> getWork() throws InterruptedException {
-            // 调用requestWorkItems 时会分配锁 这样 Acceptor 就会尝试将任务 转入到 任务队列中 第一次不一定会有结果 数据可能还没来得及转移进来
             BlockingQueue<List<TaskHolder<ID, T>>> workQueue = taskDispatcher.requestWorkItems();
             List<TaskHolder<ID, T>> result;
             do {
-                // 首次先阻塞一秒 保证任务都会加载进来
                 result = workQueue.poll(1, TimeUnit.SECONDS);
             } while (!isShutdown.get() && result == null);
             return (result == null) ? new ArrayList<>() : result;
@@ -292,11 +226,6 @@
         }
     }
 
-    /**
-     * 单任务处理器  逻辑同上
-     * @param <ID>
-     * @param <T>
-     */
     static class SingleTaskWorkerRunnable<ID, T> extends WorkerRunnable<ID, T> {
 
         SingleTaskWorkerRunnable(String workerName,
