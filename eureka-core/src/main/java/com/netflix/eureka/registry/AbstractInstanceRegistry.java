--- conflicted
+++ resolved
@@ -71,45 +71,23 @@
  * </p>
  *
  * @author Karthik Ranganathan
- * 服务实例的默认实现  对应 eurekaServer的职能
+ *
  */
 public abstract class AbstractInstanceRegistry implements InstanceRegistry {
     private static final Logger logger = LoggerFactory.getLogger(AbstractInstanceRegistry.class);
 
     private static final String[] EMPTY_STR_ARRAY = new String[0];
-    /**
-     * 注册中心存放 服务实例的容器  第一级 key 是应用名 第二级应该是 以id 作为key 之类的
-     * Lease 是对服务实例InstanceInfo 的包装  服务中心的数据就是维护在该map中
-     * 这里只存放本地的 服务实例
-     */
     private final ConcurrentHashMap<String, Map<String, Lease<InstanceInfo>>> registry
             = new ConcurrentHashMap<String, Map<String, Lease<InstanceInfo>>>();
-
-    /**
-     * 每个注册中心 还维护了 其他region的 registry 对象
-     */
     protected Map<String, RemoteRegionRegistry> regionNameVSRemoteRegistry = new HashMap<String, RemoteRegionRegistry>();
-
-    /**
-     * 构建了一个 缓存对象 key instanceId  value  instanceStatus
-     */
     protected final ConcurrentMap<String, InstanceStatus> overriddenInstanceStatusMap = CacheBuilder
             .newBuilder().initialCapacity(500)
             .expireAfterAccess(1, TimeUnit.HOURS)
             .<String, InstanceStatus>build().asMap();
 
     // CircularQueues here for debugging/statistics purposes only
-    /**
-     * 最近注册的 对象
-     */
     private final CircularQueue<Pair<Long, String>> recentRegisteredQueue;
-    /**
-     * 最近关闭的 对象
-     */
     private final CircularQueue<Pair<Long, String>> recentCanceledQueue;
-    /**
-     * 保留最近修改的对象 包括 删除 添加 都会往队列中添加元素有个定时任务会清理存在时间过长的对象
-     */
     private ConcurrentLinkedQueue<RecentlyChangedItem> recentlyChangedQueue = new ConcurrentLinkedQueue<RecentlyChangedItem>();
 
     private final ReentrantReadWriteLock readWriteLock = new ReentrantReadWriteLock();
@@ -119,104 +97,56 @@
 
     private Timer deltaRetentionTimer = new Timer("Eureka-DeltaRetentionTimer", true);
     private Timer evictionTimer = new Timer("Eureka-EvictionTimer", true);
-    /**
-     * 该对象内部 存在一个 bucket 对象
-     */
     private final MeasuredRate renewsLastMin;
 
-    /**
-     * 驱逐任务
-     */
     private final AtomicReference<EvictionTask> evictionTaskRef = new AtomicReference<EvictionTask>();
 
-    /**
-     * 所有已知的远端 region
-     */
     protected String[] allKnownRemoteRegions = EMPTY_STR_ARRAY;
-    /**
-     * 更新的 最小 阈值
-     */
     protected volatile int numberOfRenewsPerMinThreshold;
-    /**
-     * 期望需要续约的client数量
-     */
     protected volatile int expectedNumberOfClientsSendingRenews;
 
-    /**
-     * eureka 服务端配置
-     */
     protected final EurekaServerConfig serverConfig;
-    /**
-     * eureka 客户端配置
-     */
     protected final EurekaClientConfig clientConfig;
-    /**
-     * server 编解码器
-     */
     protected final ServerCodecs serverCodecs;
-    /**
-     * 用于 http 请求的 响应数据缓存
-     */
     protected volatile ResponseCache responseCache;
 
     /**
      * Create a new, empty instance registry.
-     * 创建 注册中心实例
      */
     protected AbstractInstanceRegistry(EurekaServerConfig serverConfig, EurekaClientConfig clientConfig, ServerCodecs serverCodecs) {
-        // 服务端配置
         this.serverConfig = serverConfig;
-        // 客户端配置
         this.clientConfig = clientConfig;
-        // 传入编解码器
         this.serverCodecs = serverCodecs;
-        // 可以看作固定大小的 同步队列对象
         this.recentCanceledQueue = new CircularQueue<Pair<Long, String>>(1000);
         this.recentRegisteredQueue = new CircularQueue<Pair<Long, String>>(1000);
 
-        // 该对象 内部 包含2个变量 currentBucket lastBucket lastBucket 会定时更新
         this.renewsLastMin = new MeasuredRate(1000 * 60 * 1);
 
-        // 启动定时任务 该任务用于移除没有在指定时间内更新租约信息的服务对象 （从最近续约的 列表中移除）
         this.deltaRetentionTimer.schedule(getDeltaRetentionTask(),
                 serverConfig.getDeltaRetentionTimerIntervalInMs(),
                 serverConfig.getDeltaRetentionTimerIntervalInMs());
     }
 
-    /**
-     * 初始化 缓存对象
-     */
     @Override
     public synchronized void initializedResponseCache() {
         if (responseCache == null) {
-            // 使用服务端配置 以及 编解码器 初始化
             responseCache = new ResponseCacheImpl(serverConfig, serverCodecs, this);
         }
     }
 
-    /**
-     * @throws MalformedURLException
-     */
     protected void initRemoteRegionRegistry() throws MalformedURLException {
-        // key 为 region  value 为 region的 url
         Map<String, String> remoteRegionUrlsWithName = serverConfig.getRemoteRegionUrlsWithName();
-        // 代表该eurekaServer 对象设置了 远端同级节点
         if (!remoteRegionUrlsWithName.isEmpty()) {
-            // 填充到 已知的 remoteRegion 中
             allKnownRemoteRegions = new String[remoteRegionUrlsWithName.size()];
             int remoteRegionArrayIndex = 0;
             for (Map.Entry<String, String> remoteRegionUrlWithName : remoteRegionUrlsWithName.entrySet()) {
-                // 将键值对信息抽取出来 生成 RemoteRegionRegistry 对象  该对象内部维护了 HttpClient 再借助 URL 就可以通过 http 请求远端注册中心想要的数据
-                // 该对象在初始化时 应该就具备 从对应的region中获取服务实例的能力了 方便之后直接访问 内部的 apps
                 RemoteRegionRegistry remoteRegionRegistry = new RemoteRegionRegistry(
                         serverConfig,
                         clientConfig,
                         serverCodecs,
                         remoteRegionUrlWithName.getKey(),
                         new URL(remoteRegionUrlWithName.getValue()));
-                // 填充到 维护远端注册中心的 容器中
                 regionNameVSRemoteRegistry.put(remoteRegionUrlWithName.getKey(), remoteRegionRegistry);
-                // 填充已知的远端 注册中心
                 allKnownRemoteRegions[remoteRegionArrayIndex++] = remoteRegionUrlWithName.getKey();
             }
         }
@@ -229,10 +159,6 @@
         return responseCache;
     }
 
-    /**
-     * 获取本地 服务实例(instance) 的数量
-     * @return
-     */
     public long getLocalRegistrySize() {
         long total = 0;
         for (Map<String, Lease<InstanceInfo>> entry : registry.values()) {
@@ -243,7 +169,6 @@
 
     /**
      * Completely clear the registry.
-     * 清空注册中心的数据
      */
     @Override
     public void clearRegistry() {
@@ -264,119 +189,79 @@
      * Registers a new instance with a given duration.
      *
      * @see com.netflix.eureka.lease.LeaseManager#register(java.lang.Object, int, boolean)
-     *
-     *      某个 instanceInfo 对象被注册到 该注册中心实例中  isReplication代表是否是从其他 eurekaServer 中携带过来的
-     */
-    @Override
+     */
     public void register(InstanceInfo registrant, int leaseDuration, boolean isReplication) {
         try {
-            // 使用读锁上锁 这时 就无法进行修改操作
             read.lock();
-            // 注册中心内部是 一个二级map
             Map<String, Lease<InstanceInfo>> gMap = registry.get(registrant.getAppName());
-            // 增加注册计数
             REGISTER.increment(isReplication);
-            // 如果对应的应用名没有找到 服务对象 就创建一个新的容器
             if (gMap == null) {
-                // 创建 应用名 与 对应的 服务实例键值对
                 final ConcurrentHashMap<String, Lease<InstanceInfo>> gNewMap = new ConcurrentHashMap<String, Lease<InstanceInfo>>();
-                // 这里是有可能发生并发的 所以是 putIfAbsend 如果获取到了 对象就代表被别的线程先添加了
                 gMap = registry.putIfAbsent(registrant.getAppName(), gNewMap);
                 if (gMap == null) {
                     gMap = gNewMap;
                 }
             }
-            //二级key 是 id 能够定义到唯一的 服务id
             Lease<InstanceInfo> existingLease = gMap.get(registrant.getId());
             // Retain the last dirty timestamp without overwriting it, if there is already a lease
-            // 如果该服务已经注册  这里是允许 多个请求同时访问的
             if (existingLease != null && (existingLease.getHolder() != null)) {
-                // 这个应该可以等同于 请求id 之类的 代表该数据的一个标识
                 Long existingLastDirtyTimestamp = existingLease.getHolder().getLastDirtyTimestamp();
-                // 获取申请注册的 实例信息的最后数据修改时间
                 Long registrationLastDirtyTimestamp = registrant.getLastDirtyTimestamp();
                 logger.debug("Existing lease found (existing={}, provided={}", existingLastDirtyTimestamp, registrationLastDirtyTimestamp);
 
                 // this is a > instead of a >= because if the timestamps are equal, we still take the remote transmitted
                 // InstanceInfo instead of the server local copy.
-                // 代表出现延时情况
                 if (existingLastDirtyTimestamp > registrationLastDirtyTimestamp) {
                     logger.warn("There is an existing lease and the existing lease's dirty timestamp {} is greater" +
                             " than the one that is being registered {}", existingLastDirtyTimestamp, registrationLastDirtyTimestamp);
                     logger.warn("Using the existing instanceInfo instead of the new instanceInfo as the registrant");
-                    //将 本次注册信息 更换成 当前注册中心缓存的 服务实例  如何保证数据的版本 这里通过时间戳来实现
                     registrant = existingLease.getHolder();
                 }
             } else {
-                // 代表添加一个新的 服务信息
                 // The lease does not exist and hence it is a new registration
                 synchronized (lock) {
-                    // 添加需要续约的 client 数量
                     if (this.expectedNumberOfClientsSendingRenews > 0) {
                         // Since the client wants to register it, increase the number of clients sending renews
                         this.expectedNumberOfClientsSendingRenews = this.expectedNumberOfClientsSendingRenews + 1;
-                        // 更新续约阈值 因为实例增加后 对 该eurekaServer 要求收到的续约数量也会变化
                         updateRenewsPerMinThreshold();
                     }
                 }
                 logger.debug("No previous lease information found; it is new registration");
             }
-            // 生成续约对象并保存
             Lease<InstanceInfo> lease = new Lease<InstanceInfo>(registrant, leaseDuration);
             if (existingLease != null) {
                 lease.setServiceUpTimestamp(existingLease.getServiceUpTimestamp());
             }
             gMap.put(registrant.getId(), lease);
-<<<<<<< HEAD
-            // 将注册时间 作为 key appName id 作为 value 保存到最近注册的对象中
-            synchronized (recentRegisteredQueue) {
-                recentRegisteredQueue.add(new Pair<Long, String>(
-                        System.currentTimeMillis(),
-                        registrant.getAppName() + "(" + registrant.getId() + ")"));
-            }
-=======
             recentRegisteredQueue.add(new Pair<Long, String>(
                     System.currentTimeMillis(),
                     registrant.getAppName() + "(" + registrant.getId() + ")"));
->>>>>>> 80bf99f3
             // This is where the initial state transfer of overridden status happens
-            // 重写status 不为 UNKNOWN ???
             if (!InstanceStatus.UNKNOWN.equals(registrant.getOverriddenStatus())) {
                 logger.debug("Found overridden status {} for instance {}. Checking to see if needs to be add to the "
                                 + "overrides", registrant.getOverriddenStatus(), registrant.getId());
-                // 代表该实例对象是有 overrideStatus 的
                 if (!overriddenInstanceStatusMap.containsKey(registrant.getId())) {
                     logger.info("Not found overridden id {} and hence adding it", registrant.getId());
                     overriddenInstanceStatusMap.put(registrant.getId(), registrant.getOverriddenStatus());
                 }
             }
-            // 获取 overrideStatus  有可能该容器中 一开始就有数据了 而 instance中的 overrideStatus 为 UnKnown
             InstanceStatus overriddenStatusFromMap = overriddenInstanceStatusMap.get(registrant.getId());
             if (overriddenStatusFromMap != null) {
                 logger.info("Storing overridden status {} from map", overriddenStatusFromMap);
                 registrant.setOverriddenStatus(overriddenStatusFromMap);
             }
 
-            // 修改status 的意义是什么???
-
             // Set the status based on the overridden status rules
-            // 获取 overrideStatus 应该是做了处理  isReplication 代表是否是从其他 eurekaServer 传来的
-            // 应用rule 对象修改status
             InstanceStatus overriddenInstanceStatus = getOverriddenInstanceStatus(registrant, existingLease, isReplication);
-            // 修改状态
             registrant.setStatusWithoutDirty(overriddenInstanceStatus);
 
             // If the lease is registered with UP status, set lease service up timestamp
             if (InstanceStatus.UP.equals(registrant.getStatus())) {
-                // 代表服务成功上线
                 lease.serviceUp();
             }
-            // 代表是一个 注册action
             registrant.setActionType(ActionType.ADDED);
-            // 最近添加的对象
             recentlyChangedQueue.add(new RecentlyChangedItem(lease));
             registrant.setLastUpdatedTimestamp();
-            // 使缓存无效
             invalidateCache(registrant.getAppName(), registrant.getVIPAddress(), registrant.getSecureVipAddress());
             logger.info("Registered instance {}/{} with status {} (replication={})",
                     registrant.getAppName(), registrant.getId(), registrant.getStatus(), isReplication);
@@ -398,7 +283,6 @@
      * @param isReplication true if this is a replication event from other nodes, false
      *                      otherwise.
      * @return true if the instance was removed from the {@link AbstractInstanceRegistry} successfully, false otherwise.
-     * 使某个服务实例下线
      */
     @Override
     public boolean cancel(String appName, String id, boolean isReplication) {
@@ -409,51 +293,37 @@
      * {@link #cancel(String, String, boolean)} method is overridden by {@link PeerAwareInstanceRegistry}, so each
      * cancel request is replicated to the peers. This is however not desired for expires which would be counted
      * in the remote peers as valid cancellations, so self preservation mode would not kick-in.
-     * 关闭服务实例
      */
     protected boolean internalCancel(String appName, String id, boolean isReplication) {
         try {
             read.lock();
             CANCEL.increment(isReplication);
-            // 获取该app 对应的 租约对象
             Map<String, Lease<InstanceInfo>> gMap = registry.get(appName);
             Lease<InstanceInfo> leaseToCancel = null;
             if (gMap != null) {
                 leaseToCancel = gMap.remove(id);
             }
-<<<<<<< HEAD
-            // 添加到 最近关闭的 queue
-            synchronized (recentCanceledQueue) {
-                recentCanceledQueue.add(new Pair<Long, String>(System.currentTimeMillis(), appName + "(" + id + ")"));
-            }
-            // 将关联的 overrideStatus 移除
-=======
             recentCanceledQueue.add(new Pair<Long, String>(System.currentTimeMillis(), appName + "(" + id + ")"));
->>>>>>> 80bf99f3
             InstanceStatus instanceStatus = overriddenInstanceStatusMap.remove(id);
             if (instanceStatus != null) {
                 logger.debug("Removed instance id {} from the overridden map which has value {}", id, instanceStatus.name());
             }
-            // 代表没有找到对应的 实例 移除失败
             if (leaseToCancel == null) {
                 CANCEL_NOT_FOUND.increment(isReplication);
                 logger.warn("DS: Registry: cancel failed because Lease is not registered for: {}/{}", appName, id);
                 return false;
             } else {
-                // 关闭实例
                 leaseToCancel.cancel();
                 InstanceInfo instanceInfo = leaseToCancel.getHolder();
                 String vip = null;
                 String svip = null;
                 if (instanceInfo != null) {
-                    // 删除实例对象
                     instanceInfo.setActionType(ActionType.DELETED);
                     recentlyChangedQueue.add(new RecentlyChangedItem(leaseToCancel));
                     instanceInfo.setLastUpdatedTimestamp();
                     vip = instanceInfo.getVIPAddress();
                     svip = instanceInfo.getSecureVipAddress();
                 }
-                // 使缓存无效
                 invalidateCache(appName, vip, svip);
                 logger.info("Cancelled instance {}/{} (replication={})", appName, id, isReplication);
             }
@@ -477,7 +347,6 @@
      * replication.
      *
      * @see com.netflix.eureka.lease.LeaseManager#renew(java.lang.String, java.lang.String, boolean)
-     * 续约
      */
     public boolean renew(String appName, String id, boolean isReplication) {
         RENEW.increment(isReplication);
@@ -486,7 +355,6 @@
         if (gMap != null) {
             leaseToRenew = gMap.get(id);
         }
-        // 没有实例信息 返回false 代表本次续约失败 这样配合一些具备重试功能的组件 就能实现高可用
         if (leaseToRenew == null) {
             RENEW_NOT_FOUND.increment(isReplication);
             logger.warn("DS: Registry: lease doesn't exist, registering resource: {} - {}", appName, id);
@@ -495,10 +363,8 @@
             InstanceInfo instanceInfo = leaseToRenew.getHolder();
             if (instanceInfo != null) {
                 // touchASGCache(instanceInfo.getASGName());
-                // 这是续约的 条件吗???
                 InstanceStatus overriddenInstanceStatus = this.getOverriddenInstanceStatus(
                         instanceInfo, leaseToRenew, isReplication);
-                // 如果是 UNKNOWN 就代表没有找到
                 if (overriddenInstanceStatus == InstanceStatus.UNKNOWN) {
                     logger.info("Instance status UNKNOWN possibly due to deleted override for instance {}"
                             + "; re-register required", instanceInfo.getId());
@@ -516,7 +382,6 @@
                 }
             }
             renewsLastMin.increment();
-            // 更新 lastUpdateTimestamp
             leaseToRenew.renew();
             return true;
         }
@@ -562,7 +427,6 @@
      * @param appName the application name of the instance.
      * @param id the unique identifier of the instance.
      * @param overriddenStatus overridden status if any.
-     *                         将 overrideStatus 强制覆盖到容器中
      */
     @Override
     public void storeOverriddenStatusIfRequired(String appName, String id, InstanceStatus overriddenStatus) {
@@ -593,7 +457,6 @@
      * @param isReplication true if this is a replication event from other nodes, false
      *                      otherwise.
      * @return true if the status was successfully updated, false otherwise.
-     * 更新实例状态
      */
     @Override
     public boolean statusUpdate(String appName, String id,
@@ -601,7 +464,6 @@
                                 boolean isReplication) {
         try {
             read.lock();
-            // 更新状态计数器
             STATUS_UPDATE.increment(isReplication);
             Map<String, Lease<InstanceInfo>> gMap = registry.get(appName);
             Lease<InstanceInfo> lease = null;
@@ -611,7 +473,6 @@
             if (lease == null) {
                 return false;
             } else {
-                // 更新 lastUpdateTimestamp
                 lease.renew();
                 InstanceInfo info = lease.getHolder();
                 // Lease is always created with its instance info object.
@@ -619,21 +480,16 @@
                 if (info == null) {
                     logger.error("Found Lease without a holder for instance id {}", id);
                 }
-                // 状态发生变更后 要判断是否是 UP 非 UP 情况要进行下线
                 if ((info != null) && !(info.getStatus().equals(newStatus))) {
                     // Mark service as UP if needed
                     if (InstanceStatus.UP.equals(newStatus)) {
-                        // 服务上线
                         lease.serviceUp();
                     }
-
-                    // 覆盖 status
                     // This is NAC overriden status
                     overriddenInstanceStatusMap.put(id, newStatus);
                     // Set it for transfer of overridden status to replica on
                     // replica start up
                     info.setOverriddenStatus(newStatus);
-
                     long replicaDirtyTimestamp = 0;
                     info.setStatusWithoutDirty(newStatus);
                     if (lastDirtyTimestamp != null) {
@@ -666,7 +522,6 @@
      * @param isReplication true if this is a replication event from other nodes, false
      *                      otherwise.
      * @return true if the status was successfully updated, false otherwise.
-     * 删除原来的status 使用新的 status
      */
     @Override
     public boolean deleteStatusOverride(String appName, String id,
@@ -722,21 +577,15 @@
      * Evicts everything in the instance registry that has expired, if expiry is enabled.
      *
      * @see com.netflix.eureka.lease.LeaseManager#evict()
-     * 默认情况下执行驱逐时间为0
      */
     @Override
     public void evict() {
-        evict(0L);
-    }
-
-    /**
-     * 进行驱逐  针对 cancel() 方法会将 实例的evict 设置为当前时间戳
-     * @param additionalLeaseMs 额外时间
-     */
+        evict(0l);
+    }
+
     public void evict(long additionalLeaseMs) {
         logger.debug("Running the evict task");
 
-        // 这里是否允许 未续约数据被 剔除 当未开启自我保护机制时 直接剔除 否则 通过判断 未续约数量 是否达到阈值来判断是server失效还是 client 失效
         if (!isLeaseExpirationEnabled()) {
             logger.debug("DS: lease expiration is currently disabled.");
             return;
@@ -751,7 +600,6 @@
             if (leaseMap != null) {
                 for (Entry<String, Lease<InstanceInfo>> leaseEntry : leaseMap.entrySet()) {
                     Lease<InstanceInfo> lease = leaseEntry.getValue();
-                    // 针对租约信息过期对象添加到过期容器中  evictTimestamp > 0满足条件 以及 上次更新时间到现在超过了续约时间的
                     if (lease.isExpired(additionalLeaseMs) && lease.getHolder() != null) {
                         expiredLeases.add(lease);
                     }
@@ -761,11 +609,8 @@
 
         // To compensate for GC pauses or drifting local time, we need to use current registry size as a base for
         // triggering self-preservation. Without that we would wipe out full registry.
-        // 获取实例数量
         int registrySize = (int) getLocalRegistrySize();
-        // 注册数量阈值
         int registrySizeThreshold = (int) (registrySize * serverConfig.getRenewalPercentThreshold());
-        // 代表最多允许 剔除几个???
         int evictionLimit = registrySize - registrySizeThreshold;
 
         int toEvict = Math.min(expiredLeases.size(), evictionLimit);
@@ -773,7 +618,6 @@
             logger.info("Evicting {} items (expired={}, evictionLimit={})", toEvict, expiredLeases.size(), evictionLimit);
 
             Random random = new Random(System.currentTimeMillis());
-            // 随机剔除
             for (int i = 0; i < toEvict; i++) {
                 // Pick a random item (Knuth shuffle algorithm)
                 int next = i + random.nextInt(expiredLeases.size() - i);
@@ -784,7 +628,6 @@
                 String id = lease.getHolder().getId();
                 EXPIRED.increment();
                 logger.warn("DS: Registry: expired lease for {}/{}", appName, id);
-                // 主要是将 数据从缓存中清除
                 internalCancel(appName, id, false);
             }
         }
@@ -799,13 +642,10 @@
      * @return the application
      *
      * @see com.netflix.discovery.shared.LookupService#getApplication(java.lang.String)
-     * 只有条件允许的情况下 才会返回包含其他region 的 instance 默认只返回自己的
      */
     @Override
     public Application getApplication(String appName) {
-        // 不允许从远端region获取的apps 返回  默认为false
         boolean disableTransparentFallback = serverConfig.disableTransparentFallbackToOtherRegion();
-        // 代表返回包含远端region 的instanceInfo
         return this.getApplication(appName, !disableTransparentFallback);
     }
 
@@ -822,7 +662,6 @@
     public Application getApplication(String appName, boolean includeRemoteRegion) {
         Application app = null;
 
-        // 默认情况将本地数据返回
         Map<String, Lease<InstanceInfo>> leaseMap = registry.get(appName);
 
         if (leaseMap != null && leaseMap.size() > 0) {
@@ -830,7 +669,6 @@
                 if (app == null) {
                     app = new Application(appName);
                 }
-                // 将实例信息包装后返回
                 app.addInstance(decorateInstanceInfo(entry.getValue()));
             }
         } else if (includeRemoteRegion) {
@@ -851,9 +689,7 @@
      *
      * @see com.netflix.discovery.shared.LookupService#getApplications()
      */
-    @Override
     public Applications getApplications() {
-        // 根据配置判断是否 只获取本地的 应用
         boolean disableTransparentFallback = serverConfig.disableTransparentFallbackToOtherRegion();
         if (disableTransparentFallback) {
             return getApplicationsFromLocalRegionOnly();
@@ -867,7 +703,6 @@
      * Same as calling {@link #getApplicationsFromMultipleRegions(String[])} with a <code>null</code> argument.
      */
     public Applications getApplicationsFromAllRemoteRegions() {
-        // allKnownRemoteRegions 该属性是从配置文件中抽取出来的
         return getApplicationsFromMultipleRegions(allKnownRemoteRegions);
     }
 
@@ -877,7 +712,6 @@
      */
     @Override
     public Applications getApplicationsFromLocalRegionOnly() {
-        // 没有指定远端 region
         return getApplicationsFromMultipleRegions(EMPTY_STR_ARRAY);
     }
 
@@ -897,11 +731,9 @@
      *
      * @return The applications with instances from the passed remote regions as well as local region. The instances
      * from remote regions can be only for certain whitelisted apps as explained above.
-     * 从多个 region 中获取 实例信息 如果 参数为null 代表只从本region 获取实例 否则也尝试从remoteRegion 获取实例
      */
     public Applications getApplicationsFromMultipleRegions(String[] remoteRegions) {
 
-        // 是否包含远端地址
         boolean includeRemoteRegion = null != remoteRegions && remoteRegions.length != 0;
 
         logger.debug("Fetching applications registry with remote regions: {}, Regions argument {}",
@@ -914,7 +746,6 @@
         }
         Applications apps = new Applications();
         apps.setVersion(1L);
-        // 遍历 registry 下所有 app  registry中都是本region 的 app
         for (Entry<String, Map<String, Lease<InstanceInfo>>> entry : registry.entrySet()) {
             Application app = null;
 
@@ -931,22 +762,16 @@
                 apps.addApplication(app);
             }
         }
-        // 代表包含远端 信息
         if (includeRemoteRegion) {
             for (String remoteRegion : remoteRegions) {
-                // 获取远端注册实例对象 内部应该已经维护了从对应region的 app
                 RemoteRegionRegistry remoteRegistry = regionNameVSRemoteRegistry.get(remoteRegion);
                 if (null != remoteRegistry) {
-                    // 获取该 remoteRegistry下所有 apps
                     Applications remoteApps = remoteRegistry.getApplications();
-                    // 获取该apps 下所有app
                     for (Application application : remoteApps.getRegisteredApplications()) {
-                        // 匹配白名单
                         if (shouldFetchFromRemoteRegistry(application.getName(), remoteRegion)) {
                             logger.info("Application {}  fetched from the remote region {}",
                                     application.getName(), remoteRegion);
 
-                            // 获取指定实例
                             Application appInstanceTillNow = apps.getRegisteredApplications(application.getName());
                             if (appInstanceTillNow == null) {
                                 appInstanceTillNow = new Application(application.getName());
@@ -956,7 +781,6 @@
                                 appInstanceTillNow.addInstance(instanceInfo);
                             }
                         } else {
-                            // 不允许从远端拉取
                             logger.debug("Application {} not fetched from the remote region {} as there exists a "
                                             + "whitelist and this app is not in the whitelist.",
                                     application.getName(), remoteRegion);
@@ -971,20 +795,11 @@
         return apps;
     }
 
-    /**
-     * 判断是否应该从远端注册中心拉取
-     * @param appName
-     * @param remoteRegion
-     * @return
-     */
     private boolean shouldFetchFromRemoteRegistry(String appName, String remoteRegion) {
-        // 指定region时 没有找到白名单
         Set<String> whiteList = serverConfig.getRemoteRegionAppWhitelist(remoteRegion);
         if (null == whiteList) {
-            // 尝试使用 全局 global 去查询白名单
             whiteList = serverConfig.getRemoteRegionAppWhitelist(null); // see global whitelist.
         }
-        // 白名单为空 也代表允许拉取 只有设置了白名单 且不存在该app 才禁止拉取
         return null == whiteList || whiteList.contains(appName);
     }
 
@@ -1122,10 +937,8 @@
      * @return The delta with instances from the passed remote regions as well as local region. The instances
      * from remote regions can be further be restricted as explained above. <code>null</code> if the application does
      * not exist locally or in remote regions.
-     * 获取 delta
      */
     public Applications getApplicationDeltasFromMultipleRegions(String[] remoteRegions) {
-        // 参数为null 的时候 代表获取所有已知remoteRegion的 delta
         if (null == remoteRegions) {
             remoteRegions = allKnownRemoteRegions; // null means all remote regions.
         }
@@ -1133,21 +946,16 @@
         boolean includeRemoteRegion = remoteRegions.length != 0;
 
         if (includeRemoteRegion) {
-            // 包含远端region
             GET_ALL_WITH_REMOTE_REGIONS_CACHE_MISS_DELTA.increment();
         } else {
-            // 只是本地的
             GET_ALL_CACHE_MISS_DELTA.increment();
         }
 
         Applications apps = new Applications();
-        // 版本号有什么用???
         apps.setVersion(responseCache.getVersionDeltaWithRegions().get());
-        // 将近期改动的app 都保存到该容器
         Map<String, Application> applicationInstancesMap = new HashMap<String, Application>();
         try {
             write.lock();
-            // 获取最近修改的所有项
             Iterator<RecentlyChangedItem> iter = this.recentlyChangedQueue.iterator();
             logger.debug("The number of elements in the delta queue is :{}", this.recentlyChangedQueue.size());
             while (iter.hasNext()) {
@@ -1164,17 +972,13 @@
                 app.addInstance(new InstanceInfo(decorateInstanceInfo(lease)));
             }
 
-            // 如果还需要将 remoteRegion 的数据存入
             if (includeRemoteRegion) {
                 for (String remoteRegion : remoteRegions) {
                     RemoteRegionRegistry remoteRegistry = regionNameVSRemoteRegistry.get(remoteRegion);
                     if (null != remoteRegistry) {
-                        // 获取 delta 这个是通过发送http请求 访问 /delta 返回的数据
                         Applications remoteAppsDelta = remoteRegistry.getApplicationDeltas();
                         if (null != remoteAppsDelta) {
-                            // 遍历增量的 app ???
                             for (Application application : remoteAppsDelta.getRegisteredApplications()) {
-                                // 是否在白名单中
                                 if (shouldFetchFromRemoteRegistry(application.getName(), remoteRegion)) {
                                     Application appInstanceTillNow =
                                             apps.getRegisteredApplications(application.getName());
@@ -1192,7 +996,6 @@
                 }
             }
 
-            // 拉取远端全量数据
             Applications allApps = getApplicationsFromMultipleRegions(remoteRegions);
             apps.setAppsHashCode(allApps.getReconcileHashCode());
             return apps;
@@ -1207,7 +1010,6 @@
      * @param appName the application name for which the information is requested.
      * @param id the unique identifier of the instance.
      * @return the information about the instance.
-     * 查询 instanceInfo
      */
     @Override
     public InstanceInfo getInstanceByAppAndId(String appName, String id) {
@@ -1304,9 +1106,6 @@
         return list;
     }
 
-    /**
-     * 装饰 租约对象
-     */
     private InstanceInfo decorateInstanceInfo(Lease<InstanceInfo> lease) {
         InstanceInfo info = lease.getHolder();
 
@@ -1328,7 +1127,6 @@
                 .setDurationInSecs(leaseDuration)
                 .setEvictionTimestamp(lease.getEvictionTimestamp()).build());
 
-        // 设置协调 discoveryServer ???  如果 info为本机信息 对象 就设为true 否则是false
         info.setIsCoordinatingDiscoveryServer();
         return info;
     }
@@ -1387,27 +1185,14 @@
         responseCache.invalidate(appName, vipAddress, secureVipAddress);
     }
 
-    /**
-     * 更新续约阈值
-     */
     protected void updateRenewsPerMinThreshold() {
         this.numberOfRenewsPerMinThreshold = (int) (this.expectedNumberOfClientsSendingRenews
-                // 代表一分钟期望续约的次数
                 * (60.0 / serverConfig.getExpectedClientRenewalIntervalSeconds())
                 * serverConfig.getRenewalPercentThreshold());
     }
 
-    /**
-     * 代表租约信息发生了变更
-     */
     private static final class RecentlyChangedItem {
-        /**
-         * 该租约信息更新的时间
-         */
         private long lastUpdateTime;
-        /**
-         * 注册的 服务元数据信息
-         */
         private Lease<InstanceInfo> leaseInfo;
 
         public RecentlyChangedItem(Lease<InstanceInfo> lease) {
@@ -1429,7 +1214,6 @@
         if (evictionTaskRef.get() != null) {
             evictionTaskRef.get().cancel();
         }
-        // 定时剔除 不需要的对象
         evictionTaskRef.set(new EvictionTask());
         evictionTimer.schedule(evictionTaskRef.get(),
                 serverConfig.getEvictionIntervalTimerInMs(),
@@ -1447,10 +1231,6 @@
         responseCache.stop();
     }
 
-    /**
-     * 驱逐任务
-     * @return
-     */
     @com.netflix.servo.annotations.Monitor(name = "numOfElementsinInstanceCache", description = "Number of overrides in the instance Cache", type = DataSourceType.GAUGE)
     public long getNumberofElementsininstanceCache() {
         return overriddenInstanceStatusMap.size();
@@ -1458,18 +1238,13 @@
 
     /* visible for testing */ class EvictionTask extends TimerTask {
 
-        /**
-         * 最后执行的时间
-         */
-        private final AtomicLong lastExecutionNanosRef = new AtomicLong(0L);
+        private final AtomicLong lastExecutionNanosRef = new AtomicLong(0l);
 
         @Override
         public void run() {
             try {
-                // 每个一段时间 返回补偿时间
                 long compensationTimeMs = getCompensationTimeMs();
                 logger.info("Running the evict task with compensationTime {}ms", compensationTimeMs);
-                // 进行驱逐
                 evict(compensationTimeMs);
             } catch (Throwable e) {
                 logger.error("Could not run the evict task", e);
@@ -1481,56 +1256,25 @@
          * vs the configured amount of time for execution. This is useful for cases where changes in time (due to
          * clock skew or gc for example) causes the actual eviction task to execute later than the desired time
          * according to the configured cycle.
-         * 获取补偿时间 该 时间是由预定的完成任务时间 与实际完成任务时间之间的差值
          */
         long getCompensationTimeMs() {
-            // 获取当前时间
             long currNanos = getCurrentTimeNano();
-            // 更新当前时间并返回上次的时间
             long lastNanos = lastExecutionNanosRef.getAndSet(currNanos);
-            if (lastNanos == 0L) {
-                return 0L;
-            }
-
-            // 获取实际执行的时间
+            if (lastNanos == 0l) {
+                return 0l;
+            }
+
             long elapsedMs = TimeUnit.NANOSECONDS.toMillis(currNanos - lastNanos);
             long compensationTime = elapsedMs - serverConfig.getEvictionIntervalTimerInMs();
-            // 提前完成 就不需要补偿 反之 返回差值
-            return compensationTime <= 0L ? 0L : compensationTime;
-        }
-
-        /**
-         * 单独拎出来该方法是便于测试
-         * @return
-         */
+            return compensationTime <= 0l ? 0l : compensationTime;
+        }
+
         long getCurrentTimeNano() {  // for testing
             return System.nanoTime();
         }
 
     }
 
-<<<<<<< HEAD
-    /**
-     * 该对象继承了 同步队列 做了 容量大小的控制
-     * @param <E>
-     */
-    private class CircularQueue<E> extends ConcurrentLinkedQueue<E> {
-        private int size = 0;
-
-        /**
-         * 初始化 队列大小
-         * @param size
-         */
-        public CircularQueue(int size) {
-            this.size = size;
-        }
-
-        @Override
-        public boolean add(E e) {
-            // 判断是否还有空间可用
-            this.makeSpaceIfNotAvailable();
-            return super.add(e);
-=======
     /* visible for testing */ static class CircularQueue<E> extends AbstractQueue<E> {
 
         private final ArrayBlockingQueue<E> delegate;
@@ -1545,24 +1289,16 @@
         public Iterator<E> iterator() {
             return delegate.iterator();
         }
->>>>>>> 80bf99f3
 
         @Override
         public int size() {
             return delegate.size();
         }
 
-<<<<<<< HEAD
-        private void makeSpaceIfNotAvailable() {
-            if (this.size() == size) {
-                // 移除队列中某个元素 保证大小不变
-                this.remove();
-=======
         @Override
         public boolean offer(E e) {
             while (!delegate.offer(e)) {
                 delegate.poll();
->>>>>>> 80bf99f3
             }
             return true;
         }
@@ -1593,27 +1329,14 @@
      */
     protected abstract InstanceStatusOverrideRule getInstanceInfoOverrideRule();
 
-    /**
-     * 获取 overrideStatus
-     * @param r
-     * @param existingLease
-     * @param isReplication
-     * @return
-     */
     protected InstanceInfo.InstanceStatus getOverriddenInstanceStatus(InstanceInfo r,
                                                                     Lease<InstanceInfo> existingLease,
                                                                     boolean isReplication) {
-        // 获取规则对象
         InstanceStatusOverrideRule rule = getInstanceInfoOverrideRule();
         logger.debug("Processing override status using rule: {}", rule);
         return rule.apply(r, existingLease, isReplication).status();
     }
 
-    /**
-     * 定时任务  eurekaServer 每触发一个对应任务时 会往recentlyChangedQueue 中存放一个元素 这里是 通过一个时间段 来清理数据的
-     * 每次收到指定实例的 renew 就会更新 lastUpdateTime
-     * @return
-     */
     private TimerTask getDeltaRetentionTask() {
         return new TimerTask() {
 
